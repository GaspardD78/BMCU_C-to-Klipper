# Guide simplifié : Flasher un BMCU-C avec Klipper

<p align="center">
  <img src="assets/bmcu_logo.svg" alt="Logo BMCU-C to Klipper" width="220" />
</p>

Ce dépôt rassemble **tout le nécessaire pour transformer un BMCU-C en module Klipper** et, si vous le souhaitez, installer ensuite l'addon Happy Hare. Ce guide a été réécrit pour un public **débutant, pressé et prudent** : chaque commande est prête à copier-coller, des vérifications automatiques sont prévues, et des solutions de secours sont listées si quelque chose coince.

> 🛟 **En cas de doute** : exécutez exactement ce qui est indiqué et ne sautez pas les étapes de vérification. Elles ont été ajoutées pour éviter les mauvaises surprises.

---

## 🗺️ Vue d'ensemble

1. [Ce qu'il vous faut](#-ce-quil-vous-faut)
2. [Procédure guidée (automation_cli.py)](#-procédure-guidée-automation_clipy)
3. [Mode turbo (tout-en-un)](#-mode-turbo-tout-en-un)
4. [Étapes détaillées et sécurisées](#-étapes-détaillées-et-sécurisées)
5. [Et après le flash ?](#-et-après-le-flash-)
6. [Dépanner sans paniquer](#-dépanner-sans-paniquer)
7. [Aller plus loin (optionnel)](#-aller-plus-loin-optionnel)
8. [Contribuer & licence](#-contribuer--licence)

---

## 📦 Ce qu'il vous faut

### Matériel minimum

- Un BMCU-C (avec son câble USB-C ↔ USB-A ou adaptateur équivalent).
- Un PC ou un SBC sous Linux (Ubuntu 22.04+, Debian 12+, Raspberry Pi OS 64 bits, Armbian…) avec accès administrateur.
- Idéalement un port USB natif et un câble en bon état. Évitez les hubs passifs pendant le flash.

### Logiciels et paquets système

Copiez-collez le bloc qui correspond à votre machine. Il installe Python 3, `git`, la toolchain RISC-V et les utilitaires nécessaires.

#### Ubuntu / Debian x86_64

```bash
sudo apt update
sudo apt install -y \
  git python3 python3-venv python3-pip make curl tar \
  gcc-riscv32-unknown-elf picolibc-riscv32-unknown-elf \
<<<<<<< HEAD
  cargo cargo-web screen
=======
  screen
>>>>>>> 249dfc2d
```

#### Raspberry Pi OS 64 bits / Armbian (ARM64)

```bash
sudo apt update
sudo apt install -y \
  git python3 python3-venv python3-pip make curl tar build-essential \
<<<<<<< HEAD
  gcc-riscv-none-elf picolibc-riscv-none-elf cargo cargo-web screen
=======
  gcc-riscv-none-elf picolibc-riscv-none-elf screen
>>>>>>> 249dfc2d

# La toolchain ARM se nomme parfois "riscv-none-elf". Exportez CROSS_PREFIX :
cat <<'ENV' | sudo tee /etc/profile.d/riscv-toolchain.sh
export PATH="/usr/bin:$PATH"
export CROSS_PREFIX="riscv-none-elf-"
ENV
source /etc/profile.d/riscv-toolchain.sh
```

> ✅ Vérifiez que `python3`, `git`, `riscv32-unknown-elf-gcc` (ou `riscv-none-elf-gcc`) et `screen` répondent avec `command -v <outil>`.

### Dépendances Python communes

<<<<<<< HEAD
Le flash repose sur `pyserial` et `wchisp`. Installez-les dans l'environnement virtuel (recommandé) ou pour l'utilisateur courant :
=======
Le flash repose sur `pyserial` et sur le binaire `wchisp`. Depuis le dossier
`flash_automation/` :
>>>>>>> 249dfc2d

```bash
python3 -m pip install --upgrade pip
pip install -r requirements.txt
python3 install_wchisp.py
```

<<<<<<< HEAD
> ℹ️ Après une installation `--user`, ajoutez `~/.local/bin` au `PATH` :
> `echo 'export PATH="$HOME/.local/bin:$PATH"' >> ~/.bashrc && source ~/.bashrc`
=======
> ℹ️ `install_wchisp.py` télécharge le binaire officiel depuis GitHub et
> l'installe dans `.venv/bin` (si vous utilisez un environnement virtuel)
> ou dans `~/.local/bin`. Ajoutez ce dossier à votre `PATH` si nécessaire.
>>>>>>> 249dfc2d

---

## 🤖 Procédure guidée (automation_cli.py)

Le script [`automation_cli.py`](flash_automation/automation_cli.py) propose un menu interactif inspiré de KIAUH qui **enchaîne pour vous les étapes fastidieuses** (permissions, installation, compilation, flash local ou distant). Chaque action est journalisée dans `logs/automation_cli.log`, ce qui facilite le support en cas d'imprévu.

### Installation express

```bash
git clone https://github.com/GaspardD78/BMCU_C-to-Klipper.git
cd BMCU_C-to-Klipper/flash_automation
python3 -m venv .venv
source .venv/bin/activate
python3 -m pip install --upgrade pip
pip install -r requirements.txt
<<<<<<< HEAD
pip install wchisp
=======
python3 install_wchisp.py
>>>>>>> 249dfc2d
python3 automation_cli.py
```

Dans le menu, suivez la séquence recommandée :

1. `1` – **Vérifier les permissions** : rend `build.sh` et `flash_automation.sh` exécutables.
<<<<<<< HEAD
2. `2` – **Installer les dépendances Python** : s'assure que `pyserial` est prêt (vous avez déjà installé `wchisp` dans l'étape précédente).
=======
2. `2` – **Installer les dépendances Python** : s'assure que `pyserial` est prêt (le binaire `wchisp` a été installé juste avant).
>>>>>>> 249dfc2d
3. `3` – **Compiler le firmware** : lance `./build.sh` et enregistre la sortie.
4. **Avant l'étape 4**, quittez temporairement le menu (option `X`) ou ouvrez un second terminal **dans le même dossier** pour exécuter :

   ```bash
   python3 -m compileall flash.py
   ```

   Cette vérification compile `flash.py` sans toucher au matériel et sécurise la suite.
5. Relancez `python3 automation_cli.py` si besoin, puis `4` – **Flash interactif (flash.py)** : suivez l'assistant étape par étape.

> 🧾 Besoin d'automatiser encore plus ? Utilisez le mode direct sans menu :
>
> ```bash
> python3 automation_cli.py --action 1
> python3 automation_cli.py --action 2
> python3 automation_cli.py --action 3
> python3 -m compileall flash.py
> python3 automation_cli.py --action 4
> ```
>
> Ajoutez `--dry-run` à n'importe quelle commande pour vérifier ce qui serait exécuté.

---

## ⚡ Mode turbo (tout-en-un)

Ce bloc prépare un environnement propre, compile Klipper, vérifie `flash.py` et lance l'assistant de flash. À utiliser sur une machine fraîchement configurée.

```bash
git clone https://github.com/GaspardD78/BMCU_C-to-Klipper.git
cd BMCU_C-to-Klipper/flash_automation
python3 -m venv .venv
source .venv/bin/activate
python3 -m pip install --upgrade pip
pip install -r requirements.txt
<<<<<<< HEAD
pip install wchisp
=======
python3 install_wchisp.py
>>>>>>> 249dfc2d
./build.sh
python3 -m compileall flash.py
python3 flash.py
```

> 🧹 `python3 -m compileall flash.py` crée `__pycache__/flash.cpython-*.pyc`. Ce fichier est normal : il confirme que Python comprend le script avant de toucher au matériel.
> 🔁 À chaque nouvelle session terminal, pensez à relancer `source .venv/bin/activate` avant d'utiliser `flash.py`.

---

## 🧭 Étapes détaillées et sécurisées

### 1. Cloner le dépôt (version complète ou minimale)

- **Tout le projet** :

  ```bash
  git clone https://github.com/GaspardD78/BMCU_C-to-Klipper.git
  cd BMCU_C-to-Klipper
  ```

- **Seulement les scripts de flash** (téléchargement réduit) :

  ```bash
  git clone --depth 1 --filter=blob:none --sparse \
    https://github.com/GaspardD78/BMCU_C-to-Klipper.git bmcu-flash
  cd bmcu-flash
  git sparse-checkout set flash_automation
  cd flash_automation
  ```

### 2. Préparer un environnement isolé

```bash
cd flash_automation
python3 -m venv .venv
source .venv/bin/activate
python3 -m pip install --upgrade pip
pip install -r requirements.txt
<<<<<<< HEAD
pip install wchisp
```

- La virtualenv évite d'installer des paquets système par erreur.
- `wchisp` est l'outil officiel de flash pour le microcontrôleur CH32V203.
=======
python3 install_wchisp.py
```

- La virtualenv évite d'installer des paquets système par erreur.
- `install_wchisp.py` récupère automatiquement `wchisp`, l'outil officiel de
  flash pour le microcontrôleur CH32V203.
>>>>>>> 249dfc2d

### 3. Compiler Klipper pour le BMCU-C

```bash
./build.sh | tee logs/build_$(date +%Y%m%d-%H%M%S).log
```

- Le firmware apparaît dans `.cache/klipper/out/klipper.bin`.
- Conservez le résumé `sha256sum .cache/klipper/out/klipper.bin` pour noter la version flashée.

### 4. Valider le script de flash en avance

```bash
python3 -m compileall flash.py
```

- Si la commande réussit, un dossier `__pycache__` est créé et aucun message d'erreur n'apparaît.
- Si une erreur de syntaxe est détectée, **rien n'est flashé** : corrigez (ou reclonez le dépôt) avant de continuer.

### 5. Lancer le flash en mode guidé

```bash
python3 flash.py
```

L'assistant vous demandera :

1. Le port série (généralement `/dev/ttyACM0`).
2. Une confirmation avant de modifier quoi que ce soit.
3. Le suivi en direct des étapes (effacement, écriture, vérification).

> 💡 Connectez le BMCU-C directement au PC, sans rallonge douteuse. Pas de mise en veille pendant le flash.

### 6. Contrôles de fin de procédure

- Vérifiez le message `Flash complete` dans le terminal.
- Débranchez/rebranchez le BMCU-C si le port série n'apparaît plus.
- Ouvrez une session série pour vérifier l'activité : `screen /dev/ttyACM0 115200` (Ctrl+A puis `k` pour quitter proprement).

---

## ✅ Et après le flash ?

Vous pouvez directement intégrer le module côté Happy Hare :

1. Copiez `addon/bmcu.py` dans `klippy/extras/`.
2. Copiez les fichiers de `addon/config/` dans votre dossier de configuration Klipper.
3. Ajoutez la section suivante à `printer.cfg` :

   ```ini
   [bmcu]
   serial: /dev/serial/by-id/usb-1a86_USB_Serial-if00-port0
   baud: 1250000
   ```

4. Redémarrez Klipper (`sudo systemctl restart klipper`) et vérifiez `/tmp/klippy.log`.

La documentation complète d'intégration est disponible dans [`addon/docs/setup.md`](addon/docs/setup.md).

---

## 🆘 Dépanner sans paniquer

| Problème | Solution rapide |
| --- | --- |
| `python3` ou `git` introuvable | Reprenez la section [Logiciels et paquets système](#-ce-quil-vous-faut). |
| `Permission denied` sur le port série | `sudo usermod -aG dialout "$USER"` puis reconnectez-vous ou utilisez `newgrp dialout`. |
| `riscv32-unknown-elf-gcc: command not found` | Installez la toolchain (voir ci-dessus) ou exportez `CROSS_PREFIX` vers votre installation. |
| `python3 -m compileall flash.py` renvoie une erreur | Le fichier est corrompu : supprimez et reclonez `flash.py`, ou comparez avec la version du dépôt. Aucun flash n'a eu lieu tant que cette étape échoue. |
| Le flash échoue au milieu | Consultez `logs/` et appliquez la [procédure de retour arrière](flash_automation/docs/rollback_procedure.md) avant de recommencer. |
| Le port série disparaît après flash | Débranchez/branchez le câble, testez un autre port, vérifiez l'alimentation et relancez `screen`. |

> 📚 Détails supplémentaires :
> - [Procédure complète de flash](flash_automation/docs/flash_procedure.md)
> - [Retour à l'état initial](flash_automation/docs/rollback_procedure.md)

---

## 🧰 Aller plus loin (optionnel)

- `flash_automation.sh` : version scriptée (non interactive) pour exécuter le flash en une commande.
- `flashBMCUtoKlipper_automation.py` : exécutions distantes ou en atelier (avec options `--dry-run`, `--backup-command`, etc.).
- `automation_cli.py` : menu interactif façon KIAUH qui regroupe build, flash et journalisation.
- Toolchains personnalisées : exportez `KLIPPER_SRC_DIR` ou `KLIPPER_FIRMWARE_PATH` pour réutiliser des artefacts existants.

Tous ces outils se trouvent dans le dossier [`flash_automation/`](flash_automation) et respectent les conventions décrites dans [AGENTS.md](AGENTS.md).

---

## 🤝 Contribuer & licence

- Suivez la convention [Conventional Commits](https://www.conventionalcommits.org/fr/v1.0.0/).
- Documentez tout changement qui touche à la sécurité ou à l'automatisation.
- Lisez [AGENTS.md](AGENTS.md) avant toute modification importante.

Le projet est distribué sous licence **GPLv3** – voir [LICENSE](LICENSE).

---

Bon flash ! Prenez votre temps, suivez les étapes, et le BMCU-C sera opérationnel en quelques minutes.<|MERGE_RESOLUTION|>--- conflicted
+++ resolved
@@ -42,11 +42,7 @@
 sudo apt install -y \
   git python3 python3-venv python3-pip make curl tar \
   gcc-riscv32-unknown-elf picolibc-riscv32-unknown-elf \
-<<<<<<< HEAD
   cargo cargo-web screen
-=======
-  screen
->>>>>>> 249dfc2d
 ```
 
 #### Raspberry Pi OS 64 bits / Armbian (ARM64)
@@ -55,11 +51,7 @@
 sudo apt update
 sudo apt install -y \
   git python3 python3-venv python3-pip make curl tar build-essential \
-<<<<<<< HEAD
   gcc-riscv-none-elf picolibc-riscv-none-elf cargo cargo-web screen
-=======
-  gcc-riscv-none-elf picolibc-riscv-none-elf screen
->>>>>>> 249dfc2d
 
 # La toolchain ARM se nomme parfois "riscv-none-elf". Exportez CROSS_PREFIX :
 cat <<'ENV' | sudo tee /etc/profile.d/riscv-toolchain.sh
@@ -73,12 +65,7 @@
 
 ### Dépendances Python communes
 
-<<<<<<< HEAD
 Le flash repose sur `pyserial` et `wchisp`. Installez-les dans l'environnement virtuel (recommandé) ou pour l'utilisateur courant :
-=======
-Le flash repose sur `pyserial` et sur le binaire `wchisp`. Depuis le dossier
-`flash_automation/` :
->>>>>>> 249dfc2d
 
 ```bash
 python3 -m pip install --upgrade pip
@@ -86,14 +73,8 @@
 python3 install_wchisp.py
 ```
 
-<<<<<<< HEAD
 > ℹ️ Après une installation `--user`, ajoutez `~/.local/bin` au `PATH` :
 > `echo 'export PATH="$HOME/.local/bin:$PATH"' >> ~/.bashrc && source ~/.bashrc`
-=======
-> ℹ️ `install_wchisp.py` télécharge le binaire officiel depuis GitHub et
-> l'installe dans `.venv/bin` (si vous utilisez un environnement virtuel)
-> ou dans `~/.local/bin`. Ajoutez ce dossier à votre `PATH` si nécessaire.
->>>>>>> 249dfc2d
 
 ---
 
@@ -110,22 +91,14 @@
 source .venv/bin/activate
 python3 -m pip install --upgrade pip
 pip install -r requirements.txt
-<<<<<<< HEAD
 pip install wchisp
-=======
-python3 install_wchisp.py
->>>>>>> 249dfc2d
 python3 automation_cli.py
 ```
 
 Dans le menu, suivez la séquence recommandée :
 
 1. `1` – **Vérifier les permissions** : rend `build.sh` et `flash_automation.sh` exécutables.
-<<<<<<< HEAD
 2. `2` – **Installer les dépendances Python** : s'assure que `pyserial` est prêt (vous avez déjà installé `wchisp` dans l'étape précédente).
-=======
-2. `2` – **Installer les dépendances Python** : s'assure que `pyserial` est prêt (le binaire `wchisp` a été installé juste avant).
->>>>>>> 249dfc2d
 3. `3` – **Compiler le firmware** : lance `./build.sh` et enregistre la sortie.
 4. **Avant l'étape 4**, quittez temporairement le menu (option `X`) ou ouvrez un second terminal **dans le même dossier** pour exécuter :
 
@@ -161,11 +134,7 @@
 source .venv/bin/activate
 python3 -m pip install --upgrade pip
 pip install -r requirements.txt
-<<<<<<< HEAD
 pip install wchisp
-=======
-python3 install_wchisp.py
->>>>>>> 249dfc2d
 ./build.sh
 python3 -m compileall flash.py
 python3 flash.py
@@ -205,20 +174,11 @@
 source .venv/bin/activate
 python3 -m pip install --upgrade pip
 pip install -r requirements.txt
-<<<<<<< HEAD
 pip install wchisp
 ```
 
 - La virtualenv évite d'installer des paquets système par erreur.
 - `wchisp` est l'outil officiel de flash pour le microcontrôleur CH32V203.
-=======
-python3 install_wchisp.py
-```
-
-- La virtualenv évite d'installer des paquets système par erreur.
-- `install_wchisp.py` récupère automatiquement `wchisp`, l'outil officiel de
-  flash pour le microcontrôleur CH32V203.
->>>>>>> 249dfc2d
 
 ### 3. Compiler Klipper pour le BMCU-C
 
